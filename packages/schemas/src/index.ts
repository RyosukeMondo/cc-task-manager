--- conflicted
+++ resolved
@@ -1,8 +1,3 @@
 export * from './worker.schemas';
-<<<<<<< HEAD
 export { default as workerConfig } from './worker.config';
-export * from './tasks/task-schemas';
-=======
-export * from './tasks/task-schemas';
-export { default as workerConfig } from './worker.config';
->>>>>>> 4d17783b
+export * from './tasks/task-schemas';