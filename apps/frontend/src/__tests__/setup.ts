import '@testing-library/jest-dom'
import 'jest-canvas-mock'
import React from 'react'

<<<<<<< HEAD
// Set NODE_ENV to test to ensure React runs in development mode
process.env.NODE_ENV = 'test'
=======
// Set NODE_ENV to test if not already set
if (!process.env.NODE_ENV) {
  process.env.NODE_ENV = 'test'
}
>>>>>>> e5a6faa1

// Global test setup
global.ResizeObserver = global.ResizeObserver || class ResizeObserver {
  constructor(cb: any) {}
  observe() {}
  unobserve() {}
  disconnect() {}
}

// Mock Chart.js
jest.mock('chart.js', () => ({
  Chart: {
    register: jest.fn(),
  },
  CategoryScale: jest.fn(),
  LinearScale: jest.fn(),
  PointElement: jest.fn(),
  LineElement: jest.fn(),
  BarElement: jest.fn(),
  Title: jest.fn(),
  Tooltip: jest.fn(),
  Legend: jest.fn(),
}))

// Mock react-chartjs-2
jest.mock('react-chartjs-2', () => ({
  Line: ({ data, options }: any) => React.createElement('div', {
    'data-testid': 'line-chart',
    'data-chart-data': JSON.stringify(data)
  }),
  Bar: ({ data, options }: any) => React.createElement('div', {
    'data-testid': 'bar-chart',
    'data-chart-data': JSON.stringify(data)
  }),
  Doughnut: ({ data, options }: any) => React.createElement('div', {
    'data-testid': 'doughnut-chart',
    'data-chart-data': JSON.stringify(data)
  }),
}))

// Mock Next.js router
jest.mock('next/router', () => ({
  useRouter: () => ({
    route: '/',
    pathname: '/',
    query: {},
    asPath: '/',
    push: jest.fn(),
    replace: jest.fn(),
    back: jest.fn(),
    prefetch: jest.fn(),
  }),
}))

// Mock Next.js navigation
jest.mock('next/navigation', () => ({
  useRouter: () => ({
    push: jest.fn(),
    replace: jest.fn(),
    back: jest.fn(),
    forward: jest.fn(),
    refresh: jest.fn(),
  }),
  usePathname: () => '/',
  useSearchParams: () => new URLSearchParams(),
}))

// Mock localStorage
Object.defineProperty(window, 'localStorage', {
  value: {
    getItem: jest.fn(),
    setItem: jest.fn(),
    removeItem: jest.fn(),
    clear: jest.fn(),
  },
  writable: true,
})

// Mock sessionStorage
Object.defineProperty(window, 'sessionStorage', {
  value: {
    getItem: jest.fn(),
    setItem: jest.fn(),
    removeItem: jest.fn(),
    clear: jest.fn(),
  },
  writable: true,
})

// Mock window.matchMedia
Object.defineProperty(window, 'matchMedia', {
  writable: true,
  value: jest.fn().mockImplementation(query => ({
    matches: false,
    media: query,
    onchange: null,
    addListener: jest.fn(), // deprecated
    removeListener: jest.fn(), // deprecated
    addEventListener: jest.fn(),
    removeEventListener: jest.fn(),
    dispatchEvent: jest.fn(),
  })),
})

// Silence console warnings in tests
const originalError = console.error
beforeAll(() => {
  console.error = (...args) => {
    if (
      typeof args[0] === 'string' &&
      args[0].includes('Warning: ReactDOM.render is no longer supported')
    ) {
      return
    }
    originalError.call(console, ...args)
  }
})

afterAll(() => {
  console.error = originalError
})

// Mock lucide-react icons
jest.mock('lucide-react', () => ({
  ArrowUpDown: (props: any) => React.createElement('div', { 'data-testid': 'arrow-up-down', ...props }),
  ArrowUp: (props: any) => React.createElement('div', { 'data-testid': 'arrow-up', ...props }),
  ArrowDown: (props: any) => React.createElement('div', { 'data-testid': 'arrow-down', ...props }),
}))<|MERGE_RESOLUTION|>--- conflicted
+++ resolved
@@ -2,15 +2,10 @@
 import 'jest-canvas-mock'
 import React from 'react'
 
-<<<<<<< HEAD
-// Set NODE_ENV to test to ensure React runs in development mode
-process.env.NODE_ENV = 'test'
-=======
 // Set NODE_ENV to test if not already set
 if (!process.env.NODE_ENV) {
   process.env.NODE_ENV = 'test'
 }
->>>>>>> e5a6faa1
 
 // Global test setup
 global.ResizeObserver = global.ResizeObserver || class ResizeObserver {
@@ -131,11 +126,4 @@
 
 afterAll(() => {
   console.error = originalError
-})
-
-// Mock lucide-react icons
-jest.mock('lucide-react', () => ({
-  ArrowUpDown: (props: any) => React.createElement('div', { 'data-testid': 'arrow-up-down', ...props }),
-  ArrowUp: (props: any) => React.createElement('div', { 'data-testid': 'arrow-up', ...props }),
-  ArrowDown: (props: any) => React.createElement('div', { 'data-testid': 'arrow-down', ...props }),
-}))+})