--- conflicted
+++ resolved
@@ -362,7 +362,6 @@
     )
   }
 
-<<<<<<< HEAD
   // ========== Spec: queue-management-dashboard ==========
 
   /**
@@ -425,7 +424,8 @@
    */
   async retryAllFailedJobs(): Promise<{ count: number }> {
     return this.request('POST', '/api/queue/jobs/retry-all')
-=======
+  }
+
   // ========== Spec: system-monitoring-dashboard ==========
 
   /**
@@ -435,7 +435,6 @@
    */
   async getSystemMetrics(): Promise<SystemMetricsResponse> {
     return this.request<SystemMetricsResponse>('GET', '/api/monitoring/metrics')
->>>>>>> 69dce6c4
   }
 }
 
