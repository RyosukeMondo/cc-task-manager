--- conflicted
+++ resolved
@@ -65,7 +65,6 @@
       }
     ]
   },
-<<<<<<< HEAD
   {
     title: 'Tasks',
     items: [
@@ -106,59 +105,6 @@
       }
     ]
   },
-  // {
-  //   title: 'System',
-  //   items: [
-  //     {
-  //       href: '/settings',
-  //       label: 'Settings',
-  //       icon: SettingsIcon,
-  //       description: 'Application settings'
-  //       }
-  //   ]
-  // }
-=======
-  // Temporarily commented out until pages are implemented
-  // {
-  //   title: 'Tasks',
-  //   items: [
-  //     {
-  //       href: '/tasks',
-  //       label: 'All Tasks',
-  //       icon: TaskIcon,
-  //       description: 'View and manage all tasks'
-  //     },
-  //     {
-  //       href: '/tasks/active',
-  //       label: 'Active Tasks',
-  //       icon: ListIcon,
-  //       description: 'Currently running tasks'
-  //     },
-  //     {
-  //       href: '/tasks/completed',
-  //       label: 'Completed',
-  //       icon: ListIcon,
-  //       description: 'Finished tasks'
-  //     }
-  //   ]
-  // },
-  // {
-  //   title: 'Analytics',
-  //   items: [
-  //     {
-  //       href: '/analytics/performance',
-  //       label: 'Performance',
-  //       icon: ChartIcon,
-  //       description: 'Task performance metrics'
-  //     },
-  //     {
-  //       href: '/analytics/trends',
-  //       label: 'Trends',
-  //       icon: ChartIcon,
-  //       description: 'Task completion trends'
-  //     }
-  //   ]
-  // },
   {
     title: 'System',
     items: [
@@ -170,7 +116,6 @@
       }
     ]
   }
->>>>>>> fa96bc12
 ];
 
 interface SidebarProps {
