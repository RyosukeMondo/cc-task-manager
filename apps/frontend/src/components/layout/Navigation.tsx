'use client';

import React, { useState } from 'react';
import Link from 'next/link';
import { usePathname } from 'next/navigation';
import { Button } from '@/components/ui/button';
import { cn } from '@/lib/utils';

// Navigation icons (using simple SVG for now, can be replaced with icon library)
const MenuIcon = () => (
  <svg className="h-6 w-6" fill="none" viewBox="0 0 24 24" strokeWidth={1.5} stroke="currentColor">
    <path strokeLinecap="round" strokeLinejoin="round" d="M3.75 6.75h16.5M3.75 12h16.5m-16.5 5.25h16.5" />
  </svg>
);

const CloseIcon = () => (
  <svg className="h-6 w-6" fill="none" viewBox="0 0 24 24" strokeWidth={1.5} stroke="currentColor">
    <path strokeLinecap="round" strokeLinejoin="round" d="M6 18L18 6M6 6l12 12" />
  </svg>
);

const DashboardIcon = () => (
  <svg className="h-5 w-5" fill="none" viewBox="0 0 24 24" strokeWidth={1.5} stroke="currentColor">
    <path strokeLinecap="round" strokeLinejoin="round" d="M3 7v10a2 2 0 002 2h14a2 2 0 002-2V9a2 2 0 00-2-2H5a2 2 0 00-2-2z" />
    <path strokeLinecap="round" strokeLinejoin="round" d="M8 5a2 2 0 012-2h4a2 2 0 012 2v0a2 2 0 01-2 2H10a2 2 0 01-2-2v0z" />
  </svg>
);

const TaskIcon = () => (
  <svg className="h-5 w-5" fill="none" viewBox="0 0 24 24" strokeWidth={1.5} stroke="currentColor">
    <path strokeLinecap="round" strokeLinejoin="round" d="M9 12.75L11.25 15 15 9.75M21 12a9 9 0 11-18 0 9 9 0 0118 0z" />
  </svg>
);

const SettingsIcon = () => (
  <svg className="h-5 w-5" fill="none" viewBox="0 0 24 24" strokeWidth={1.5} stroke="currentColor">
    <path strokeLinecap="round" strokeLinejoin="round" d="M9.594 3.94c.09-.542.56-.94 1.11-.94h2.593c.55 0 1.02.398 1.11.94l.213 1.281c.063.374.313.686.645.87.074.04.147.083.22.127.324.196.72.257 1.075.124l1.217-.456a1.125 1.125 0 011.37.49l1.296 2.247a1.125 1.125 0 01-.26 1.431l-1.003.827c-.293.24-.438.613-.431.992a6.759 6.759 0 010 .255c-.007.378.138.75.43.99l1.005.828c.424.35.534.954.26 1.43l-1.298 2.247a1.125 1.125 0 01-1.369.491l-1.217-.456c-.355-.133-.75-.072-1.076.124a6.57 6.57 0 01-.22.128c-.331.183-.581.495-.644.869l-.213 1.28c-.09.543-.56.941-1.11.941h-2.594c-.55 0-1.019-.398-1.11-.94l-.213-1.281c-.062-.374-.312-.686-.644-.87a6.52 6.52 0 01-.22-.127c-.325-.196-.72-.257-1.076-.124l-1.217.456a1.125 1.125 0 01-1.369-.49l-1.297-2.247a1.125 1.125 0 01.26-1.431l1.004-.827c.292-.24.437-.613.43-.992a6.932 6.932 0 010-.255c.007-.378-.138-.75-.43-.99l-1.004-.828a1.125 1.125 0 01-.26-1.43l1.297-2.247a1.125 1.125 0 011.37-.491l1.216.456c.356.133.751.072 1.076-.124.072-.044.146-.087.22-.128.332-.183.582-.495.644-.869l.214-1.281z" />
    <path strokeLinecap="round" strokeLinejoin="round" d="M15 12a3 3 0 11-6 0 3 3 0 016 0z" />
  </svg>
);

// Navigation items configuration
// TODO: Uncomment routes as pages are implemented
const navigationItems = [
  {
    href: '/dashboard',
    label: 'Dashboard',
    icon: DashboardIcon,
    description: 'Main dashboard with task overview and statistics'
  },
<<<<<<< HEAD
  // Temporarily commented out until pages are implemented
=======
>>>>>>> 3499c548
  {
    href: '/tasks',
    label: 'Tasks',
    icon: TaskIcon,
    description: 'Task management and monitoring'
  },
  // {
  //   href: '/settings',
  //   label: 'Settings',
  //   icon: SettingsIcon,
  //   description: 'Application settings and preferences'
  // }
];

interface NavigationProps {
  className?: string;
  onMobileMenuToggle?: (isOpen: boolean) => void;
  isMobileMenuOpen?: boolean;
}

/**
 * Main navigation component with responsive design
 * Provides header navigation for desktop and mobile menu toggle
 */
export function Navigation({
  className,
  onMobileMenuToggle,
  isMobileMenuOpen = false
}: NavigationProps) {
  const pathname = usePathname();

  const handleMobileMenuToggle = () => {
    const newState = !isMobileMenuOpen;
    onMobileMenuToggle?.(newState);
  };

  return (
    <header className={cn(
      "sticky top-0 z-50 w-full border-b theme-border-subtle bg-background/95 backdrop-blur supports-[backdrop-filter]:bg-background/60",
      className
    )}>
      <div className="container mx-auto px-4 sm:px-6 lg:px-8">
        <div className="flex h-16 items-center justify-between">
          {/* Logo and Brand */}
          <div className="flex items-center">
            <Link
              href="/dashboard"
              className="flex items-center space-x-2 focus-visible:outline-none focus-visible:ring-2 focus-visible:ring-ring rounded-md p-1"
              aria-label="Go to dashboard homepage"
            >
              <div className="h-8 w-8 bg-primary rounded-lg flex items-center justify-center">
                <span className="text-primary-foreground font-bold text-sm">CC</span>
              </div>
              <span className="font-bold text-xl theme-text-primary hidden sm:inline-block">
                Task Manager
              </span>
            </Link>
          </div>

          {/* Desktop Navigation */}
          <nav className="hidden md:flex items-center space-x-1" role="navigation" aria-label="Main navigation">
            {navigationItems.map((item) => {
              const isActive = pathname === item.href || pathname.startsWith(`${item.href}/`);
              const Icon = item.icon;

              return (
                <Link
                  key={item.href}
                  href={item.href}
                  className={cn(
                    "inline-flex items-center px-3 py-2 text-sm font-medium rounded-md transition-colors",
                    "focus-visible:outline-none focus-visible:ring-2 focus-visible:ring-ring focus-visible:ring-offset-2",
                    "hover:bg-accent hover:text-accent-foreground",
                    isActive
                      ? "bg-accent text-accent-foreground"
                      : "text-muted-foreground"
                  )}
                  aria-current={isActive ? 'page' : undefined}
                  title={item.description}
                >
                  <Icon />
                  <span className="ml-2">{item.label}</span>
                </Link>
              );
            })}
          </nav>

          {/* Mobile menu button */}
          <div className="md:hidden">
            <Button
              variant="ghost"
              size="icon"
              onClick={handleMobileMenuToggle}
              aria-expanded={isMobileMenuOpen}
              aria-controls="mobile-menu"
              aria-label={isMobileMenuOpen ? "Close mobile menu" : "Open mobile menu"}
              className="btn-accessible"
            >
              {isMobileMenuOpen ? <CloseIcon /> : <MenuIcon />}
            </Button>
          </div>

          {/* Desktop user actions (placeholder for future auth components) */}
          <div className="hidden md:flex items-center space-x-2">
            <Button variant="outline" size="sm">
              Sign In
            </Button>
          </div>
        </div>
      </div>

      {/* Mobile Navigation Menu */}
      {isMobileMenuOpen && (
        <div
          id="mobile-menu"
          className="md:hidden border-t theme-border-subtle bg-background"
          role="navigation"
          aria-label="Mobile navigation"
        >
          <div className="px-4 py-3 space-y-1">
            {navigationItems.map((item) => {
              const isActive = pathname === item.href || pathname.startsWith(`${item.href}/`);
              const Icon = item.icon;

              return (
                <Link
                  key={item.href}
                  href={item.href}
                  className={cn(
                    "flex items-center px-3 py-3 text-base font-medium rounded-md transition-colors",
                    "focus-visible:outline-none focus-visible:ring-2 focus-visible:ring-ring focus-visible:ring-offset-2",
                    "hover:bg-accent hover:text-accent-foreground",
                    "btn-accessible",
                    isActive
                      ? "bg-accent text-accent-foreground"
                      : "text-muted-foreground"
                  )}
                  aria-current={isActive ? 'page' : undefined}
                  onClick={() => onMobileMenuToggle?.(false)}
                >
                  <Icon />
                  <span className="ml-3">{item.label}</span>
                </Link>
              );
            })}

            {/* Mobile user actions */}
            <div className="pt-4 border-t theme-border-subtle mt-4">
              <Button variant="outline" className="w-full btn-accessible">
                Sign In
              </Button>
            </div>
          </div>
        </div>
      )}
    </header>
  );
}

export default Navigation;<|MERGE_RESOLUTION|>--- conflicted
+++ resolved
@@ -48,10 +48,6 @@
     icon: DashboardIcon,
     description: 'Main dashboard with task overview and statistics'
   },
-<<<<<<< HEAD
-  // Temporarily commented out until pages are implemented
-=======
->>>>>>> 3499c548
   {
     href: '/tasks',
     label: 'Tasks',
