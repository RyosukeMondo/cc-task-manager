'use client';

import React, { useState } from 'react';
import Link from 'next/link';
import { usePathname } from 'next/navigation';
import { Button } from '@/components/ui/button';
import { cn } from '@/lib/utils';

// Navigation icons (using simple SVG for now, can be replaced with icon library)
const MenuIcon = () => (
  <svg className="h-6 w-6" fill="none" viewBox="0 0 24 24" strokeWidth={1.5} stroke="currentColor">
    <path strokeLinecap="round" strokeLinejoin="round" d="M3.75 6.75h16.5M3.75 12h16.5m-16.5 5.25h16.5" />
  </svg>
);

const CloseIcon = () => (
  <svg className="h-6 w-6" fill="none" viewBox="0 0 24 24" strokeWidth={1.5} stroke="currentColor">
    <path strokeLinecap="round" strokeLinejoin="round" d="M6 18L18 6M6 6l12 12" />
  </svg>
);

const DashboardIcon = () => (
  <svg className="h-5 w-5" fill="none" viewBox="0 0 24 24" strokeWidth={1.5} stroke="currentColor">
    <path strokeLinecap="round" strokeLinejoin="round" d="M3 7v10a2 2 0 002 2h14a2 2 0 002-2V9a2 2 0 00-2-2H5a2 2 0 00-2-2z" />
    <path strokeLinecap="round" strokeLinejoin="round" d="M8 5a2 2 0 012-2h4a2 2 0 012 2v0a2 2 0 01-2 2H10a2 2 0 01-2-2v0z" />
  </svg>
);

const TaskIcon = () => (
  <svg className="h-5 w-5" fill="none" viewBox="0 0 24 24" strokeWidth={1.5} stroke="currentColor">
    <path strokeLinecap="round" strokeLinejoin="round" d="M9 12.75L11.25 15 15 9.75M21 12a9 9 0 11-18 0 9 9 0 0118 0z" />
  </svg>
);

const SettingsIcon = () => (
  <svg className="h-5 w-5" fill="none" viewBox="0 0 24 24" strokeWidth={1.5} stroke="currentColor">
    <path strokeLinecap="round" strokeLinejoin="round" d="M9.594 3.94c.09-.542.56-.94 1.11-.94h2.593c.55 0 1.02.398 1.11.94l.213 1.281c.063.374.313.686.645.87.074.04.147.083.22.127.324.196.72.257 1.075.124l1.217-.456a1.125 1.125 0 011.37.49l1.296 2.247a1.125 1.125 0 01-.26 1.431l-1.003.827c-.293.24-.438.613-.431.992a6.759 6.759 0 010 .255c-.007.378.138.75.43.99l1.005.828c.424.35.534.954.26 1.43l-1.298 2.247a1.125 1.125 0 01-1.369.491l-1.217-.456c-.355-.133-.75-.072-1.076.124a6.57 6.57 0 01-.22.128c-.331.183-.581.495-.644.869l-.213 1.28c-.09.543-.56.941-1.11.941h-2.594c-.55 0-1.019-.398-1.11-.94l-.213-1.281c-.062-.374-.312-.686-.644-.87a6.52 6.52 0 01-.22-.127c-.325-.196-.72-.257-1.076-.124l-1.217.456a1.125 1.125 0 01-1.369-.49l-1.297-2.247a1.125 1.125 0 01.26-1.431l1.004-.827c.292-.24.437-.613.43-.992a6.932 6.932 0 010-.255c.007-.378-.138-.75-.43-.99l-1.004-.828a1.125 1.125 0 01-.26-1.43l1.297-2.247a1.125 1.125 0 011.37-.491l1.216.456c.356.133.751.072 1.076-.124.072-.044.146-.087.22-.128.332-.183.582-.495.644-.869l.214-1.281z" />
    <path strokeLinecap="round" strokeLinejoin="round" d="M15 12a3 3 0 11-6 0 3 3 0 016 0z" />
  </svg>
);

// Navigation items configuration
// TODO: Uncomment routes as pages are implemented
const navigationItems = [
  {
    href: '/dashboard',
    label: 'Dashboard',
    icon: DashboardIcon,
    description: 'Main dashboard with task overview and statistics'
  },
<<<<<<< HEAD
=======
  // Temporarily commented out until pages are implemented
>>>>>>> fa96bc12
  {
    href: '/tasks',
    label: 'Tasks',
    icon: TaskIcon,
    description: 'Task management and monitoring'
  },
<<<<<<< HEAD
  // {
  //   href: '/settings',
  //   label: 'Settings',
  //   icon: SettingsIcon,
  //   description: 'Application settings and preferences'
  // }
=======
  {
    href: '/settings',
    label: 'Settings',
    icon: SettingsIcon,
    description: 'Application settings and preferences'
  }
>>>>>>> fa96bc12
];

interface NavigationProps {
  className?: string;
  onMobileMenuToggle?: (isOpen: boolean) => void;
  isMobileMenuOpen?: boolean;
}

/**
 * Main navigation component with responsive design
 * Provides header navigation for desktop and mobile menu toggle
 */
export function Navigation({
  className,
  onMobileMenuToggle,
  isMobileMenuOpen = false
}: NavigationProps) {
  const pathname = usePathname();

  const handleMobileMenuToggle = () => {
    const newState = !isMobileMenuOpen;
    onMobileMenuToggle?.(newState);
  };

  return (
    <header className={cn(
      "sticky top-0 z-50 w-full border-b theme-border-subtle bg-background/95 backdrop-blur supports-[backdrop-filter]:bg-background/60",
      className
    )}>
      <div className="container mx-auto px-4 sm:px-6 lg:px-8">
        <div className="flex h-16 items-center justify-between">
          {/* Logo and Brand */}
          <div className="flex items-center">
            <Link
              href="/dashboard"
              className="flex items-center space-x-2 focus-visible:outline-none focus-visible:ring-2 focus-visible:ring-ring rounded-md p-1"
              aria-label="Go to dashboard homepage"
            >
              <div className="h-8 w-8 bg-primary rounded-lg flex items-center justify-center">
                <span className="text-primary-foreground font-bold text-sm">CC</span>
              </div>
              <span className="font-bold text-xl theme-text-primary hidden sm:inline-block">
                Task Manager
              </span>
            </Link>
          </div>

          {/* Desktop Navigation */}
          <nav className="hidden md:flex items-center space-x-1" role="navigation" aria-label="Main navigation">
            {navigationItems.map((item) => {
              const isActive = pathname === item.href || pathname.startsWith(`${item.href}/`);
              const Icon = item.icon;

              return (
                <Link
                  key={item.href}
                  href={item.href}
                  className={cn(
                    "inline-flex items-center px-3 py-2 text-sm font-medium rounded-md transition-colors",
                    "focus-visible:outline-none focus-visible:ring-2 focus-visible:ring-ring focus-visible:ring-offset-2",
                    "hover:bg-accent hover:text-accent-foreground",
                    isActive
                      ? "bg-accent text-accent-foreground"
                      : "text-muted-foreground"
                  )}
                  aria-current={isActive ? 'page' : undefined}
                  title={item.description}
                >
                  <Icon />
                  <span className="ml-2">{item.label}</span>
                </Link>
              );
            })}
          </nav>

          {/* Mobile menu button */}
          <div className="md:hidden">
            <Button
              variant="ghost"
              size="icon"
              onClick={handleMobileMenuToggle}
              aria-expanded={isMobileMenuOpen}
              aria-controls="mobile-menu"
              aria-label={isMobileMenuOpen ? "Close mobile menu" : "Open mobile menu"}
              className="btn-accessible"
            >
              {isMobileMenuOpen ? <CloseIcon /> : <MenuIcon />}
            </Button>
          </div>

          {/* Desktop user actions (placeholder for future auth components) */}
          <div className="hidden md:flex items-center space-x-2">
            <Button variant="outline" size="sm">
              Sign In
            </Button>
          </div>
        </div>
      </div>

      {/* Mobile Navigation Menu */}
      {isMobileMenuOpen && (
        <div
          id="mobile-menu"
          className="md:hidden border-t theme-border-subtle bg-background"
          role="navigation"
          aria-label="Mobile navigation"
        >
          <div className="px-4 py-3 space-y-1">
            {navigationItems.map((item) => {
              const isActive = pathname === item.href || pathname.startsWith(`${item.href}/`);
              const Icon = item.icon;

              return (
                <Link
                  key={item.href}
                  href={item.href}
                  className={cn(
                    "flex items-center px-3 py-3 text-base font-medium rounded-md transition-colors",
                    "focus-visible:outline-none focus-visible:ring-2 focus-visible:ring-ring focus-visible:ring-offset-2",
                    "hover:bg-accent hover:text-accent-foreground",
                    "btn-accessible",
                    isActive
                      ? "bg-accent text-accent-foreground"
                      : "text-muted-foreground"
                  )}
                  aria-current={isActive ? 'page' : undefined}
                  onClick={() => onMobileMenuToggle?.(false)}
                >
                  <Icon />
                  <span className="ml-3">{item.label}</span>
                </Link>
              );
            })}

            {/* Mobile user actions */}
            <div className="pt-4 border-t theme-border-subtle mt-4">
              <Button variant="outline" className="w-full btn-accessible">
                Sign In
              </Button>
            </div>
          </div>
        </div>
      )}
    </header>
  );
}

export default Navigation;<|MERGE_RESOLUTION|>--- conflicted
+++ resolved
@@ -48,31 +48,18 @@
     icon: DashboardIcon,
     description: 'Main dashboard with task overview and statistics'
   },
-<<<<<<< HEAD
-=======
-  // Temporarily commented out until pages are implemented
->>>>>>> fa96bc12
   {
     href: '/tasks',
     label: 'Tasks',
     icon: TaskIcon,
     description: 'Task management and monitoring'
   },
-<<<<<<< HEAD
-  // {
-  //   href: '/settings',
-  //   label: 'Settings',
-  //   icon: SettingsIcon,
-  //   description: 'Application settings and preferences'
-  // }
-=======
   {
     href: '/settings',
     label: 'Settings',
     icon: SettingsIcon,
     description: 'Application settings and preferences'
   }
->>>>>>> fa96bc12
 ];
 
 interface NavigationProps {
