--- conflicted
+++ resolved
@@ -5,11 +5,7 @@
 import { AppLayout } from '@/components/layout';
 import { TaskList } from '@/components/tasks/TaskList';
 import { Button } from '@/components/ui/button';
-<<<<<<< HEAD
-import { TaskCreateDialog } from '@/components/tasks/TaskCreateDialog';
-=======
 import { TaskCreateResponsive } from '@/components/tasks/TaskCreateResponsive';
->>>>>>> 92a2075f
 
 /**
  * All Tasks Page
@@ -49,9 +45,6 @@
         {/* Task Creation Modal */}
         <TaskCreateResponsive open={createDialogOpen} onOpenChange={setCreateDialogOpen} />
       </div>
-
-      {/* Task Creation Modal */}
-      <TaskCreateDialog open={createDialogOpen} onOpenChange={setCreateDialogOpen} />
     </AppLayout>
   );
 }